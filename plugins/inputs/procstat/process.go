--- conflicted
+++ resolved
@@ -24,12 +24,9 @@
 	Percent(interval time.Duration) (float64, error)
 	Times() (*cpu.TimesStat, error)
 	RlimitUsage(bool) ([]process.RlimitStat, error)
-<<<<<<< HEAD
 	Uids() ([]int32, error)
 	Gids() ([]int32, error)
-=======
 	Username() (string, error)
->>>>>>> 50a82c69
 }
 
 type PIDFinder interface {
